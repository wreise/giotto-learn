from scipy import sparse
import numpy as np
from sklearn.metrics.pairwise import pairwise_distances
from ..modules import gtda_ripser, gtda_ripser_coeff


def DRFDM(DParam, maxHomDim, thresh=-1, coeff=2, do_cocycles=1):
    if coeff == 2:
        ret = gtda_ripser.rips_dm(DParam, DParam.shape[0], coeff, maxHomDim,
                                  thresh, do_cocycles)
    else:
        ret = gtda_ripser_coeff.rips_dm(DParam, DParam.shape[0], coeff,
                                        maxHomDim, thresh, do_cocycles)
    ret_rips = {}
    ret_rips.update({"births_and_deaths_by_dim": ret.births_and_deaths_by_dim})
    ret_rips.update({"num_edges": ret.num_edges})
    return ret_rips


def DRFDMSparse(I, J, V, N, maxHomDim, thresh=-1, coeff=2, do_cocycles=1):
    if coeff == 2:
        ret = gtda_ripser.rips_dm_sparse(I, J, V, I.size, N, coeff, maxHomDim,
                                         thresh, do_cocycles)
    else:
        ret = gtda_ripser_coeff.rips_dm_sparse(I, J, V, I.size, N, coeff,
                                               maxHomDim, thresh, do_cocycles)
    ret_rips = {}
    ret_rips.update({"births_and_deaths_by_dim": ret.births_and_deaths_by_dim})
    ret_rips.update({"num_edges": ret.num_edges})
    return ret_rips


def dpoint2pointcloud(X, i, metric):
    """Return the distance from the ith point in a Euclidean point cloud
    to the rest of the points.

    Parameters
    ----------
    X: ndarray (n_samples, n_features)
        A numpy array of data

    i: int
        The index of the point from which to return all distances

    metric: string or callable
        The metric to use when calculating distance between instances in a
        feature array

    """
    ds = pairwise_distances(X, X[i, :][None, :], metric=metric).flatten()
    ds[i] = 0
    return ds


def get_greedy_perm(X, n_perm=None, metric="euclidean"):
    """Compute a furthest point sampling permutation of a set of points

    Parameters
    ----------
    X: ndarray (n_samples, n_features)
        A numpy array of either data or distance matrix

    n_perm: int
        Number of points to take in the permutation

    metric: string or callable
        The metric to use when calculating distance between instances in a
        feature array

    Returns
    -------
    idx_perm: ndarray(n_perm)
        Indices of points in the greedy permutation

    lambdas: ndarray(n_perm)
        Covering radii at different points

    dperm2all: ndarray(n_perm, n_samples)
        Distances from points in the greedy permutation to points
        in the original point set

    """
    if not n_perm:
        n_perm = X.shape[0]
    # By default, takes the first point in the list to be the
    # first point in the permutation, but could be random
    idx_perm = np.zeros(n_perm, dtype=np.int64)
    lambdas = np.zeros(n_perm)
    if metric == 'precomputed':
        dpoint2all = lambda i: X[i, :]
    else:
        dpoint2all = lambda i: dpoint2pointcloud(X, i, metric)
    ds = dpoint2all(0)
    dperm2all = [ds]
    for i in range(1, n_perm):
        idx = np.argmax(ds)
        idx_perm[i] = idx
        lambdas[i - 1] = ds[idx]
        dperm2all.append(dpoint2all(idx))
        ds = np.minimum(ds, dperm2all[-1])
    lambdas[-1] = np.max(ds)
    dperm2all = np.array(dperm2all)
    return (idx_perm, lambdas, dperm2all)


def ripser(X, maxdim=1, thresh=np.inf, coeff=2, metric="euclidean",
           n_perm=None):
    """Compute persistence diagrams for X data array. If X is not a distance
    matrix, it will be converted to a distance matrix using the chosen metric.

    Parameters
    ----------
    X: ndarray (n_samples, n_features)
        A numpy array of either data or distance matrix.
        Can also be a sparse distance matrix of type scipy.sparse

    maxdim: int, optional, default 1
        Maximum homology dimension computed. Will compute all dimensions
        lower than and equal to this value.
        For 1, H_0 and H_1 will be computed.

    thresh: float, default infinity
        Maximum distances considered when constructing filtration.
        If infinity, compute the entire filtration.

    coeff: int prime, default 2
        Compute homology with coefficients in the prime field Z/pZ for p=coeff.

    metric: string or callable
        The metric to use when calculating distance between instances in a
        feature array. If metric is a string, it must be one of the options
        specified in pairwise_distances, including "euclidean", "manhattan",
        or "cosine". Alternatively, if metric is a callable function, it is
        called on each pair of instances (rows) and the resulting value
        recorded. The callable should take two arrays from X as input and
        return a value indicating the distance between them.

    n_perm: int
        The number of points to subsample in a "greedy permutation,"
        or a furthest point sampling of the points.  These points
        will be used in lieu of the full point cloud for a faster
        computation, at the expense of some accuracy, which can
        be bounded as a maximum bottleneck distance to all diagrams
        on the original point set

    Returns
    -------
    A dictionary holding all of the results of the computation
    {
        'dgms': list (size maxdim) of ndarray (n_pairs, 2)
            A list of persistence diagrams, one for each dimension less
            than maxdim. Each diagram is an ndarray of size (n_pairs, 2)
            with the first column representing the birth time and the
            second column representing the death time of each pair.
        'num_edges': int
            The number of edges added during the computation
        'dperm2all': ndarray(n_samples, n_samples) or ndarray (n_perm, \
            n_samples) if n_perm
            The distance matrix used in the computation if n_perm is none.
            Otherwise, the distance from all points in the permutation to
            all points in the dataset
        'idx_perm': ndarray(n_perm) if n_perm > 0
            Index into the original point cloud of the points used
            as a subsample in the greedy permutation
        'r_cover': float
            Covering radius of the subsampled points.
            If n_perm <= 0, then the full point cloud was used and this is 0
    }

<<<<<<< HEAD
    Examples
    --------
    .. code:: python
        from ripser import ripser, plot_dgms
        from sklearn import datasets
        data = datasets.make_circles(n_samples=110)[0]
        dgms = ripser(data)['dgms']
        plot_dgms(dgms)

=======
>>>>>>> 45da9bc1
    """
    if n_perm and sparse.issparse(X):
        raise Exception(
            "Greedy permutation is not supported for sparse distance matrices"
        )
    if n_perm and n_perm > X.shape[0]:
        raise Exception(
            "Number of points in greedy permutation is greater"
            " than number of points in the point cloud"
        )
    if n_perm and n_perm < 0:
        raise Exception(
            "Should be a strictly positive number of points in the greedy "
            "permutation"
        )

    idx_perm = np.arange(X.shape[0])
    r_cover = 0.0
    if n_perm:
        idx_perm, lambdas, dperm2all = get_greedy_perm(
            X, n_perm=n_perm, metric=metric
        )
        r_cover = lambdas[-1]
        dm = dperm2all[:, idx_perm]
    else:
        dm = pairwise_distances(X, metric=metric)
        dperm2all = dm

    n_points = dm.shape[0]
    if not sparse.issparse(dm) and np.sum(np.abs(dm.diagonal()) > 0) > 0:
        # If any of the diagonal elements are nonzero,
        # convert to sparse format, because currently
        # that's the only format that handles nonzero
        # births
        dm = sparse.coo_matrix(dm)

    if sparse.issparse(dm):
        coo = dm.tocoo()
        res = DRFDMSparse(
            coo.row.astype(dtype=np.int32, order="C"),
            coo.col.astype(dtype=np.int32, order="C"),
            np.array(coo.data, dtype=np.float32, order="C"),
            n_points,
            maxdim,
            thresh,
            coeff,
        )
    else:
        I, J = np.meshgrid(np.arange(n_points), np.arange(n_points))
        DParam = np.array(dm[I > J], dtype=np.float32)
        res = DRFDM(DParam, maxdim, thresh, coeff)

    # Unwrap persistence diagrams
    dgms = res["births_and_deaths_by_dim"]
    for dim in range(len(dgms)):
        N = int(len(dgms[dim]) / 2)
        dgms[dim] = np.reshape(np.array(dgms[dim]), [N, 2])

    ret = {
        "dgms": dgms,
        "num_edges": res["num_edges"],
        "dperm2all": dperm2all,
        "idx_perm": idx_perm,
        "r_cover": r_cover,
    }
    return ret<|MERGE_RESOLUTION|>--- conflicted
+++ resolved
@@ -167,18 +167,6 @@
             If n_perm <= 0, then the full point cloud was used and this is 0
     }
 
-<<<<<<< HEAD
-    Examples
-    --------
-    .. code:: python
-        from ripser import ripser, plot_dgms
-        from sklearn import datasets
-        data = datasets.make_circles(n_samples=110)[0]
-        dgms = ripser(data)['dgms']
-        plot_dgms(dgms)
-
-=======
->>>>>>> 45da9bc1
     """
     if n_perm and sparse.issparse(X):
         raise Exception(
