--- conflicted
+++ resolved
@@ -2,16 +2,12 @@
 persistence diagrams, extract features from them, or compute pairwise
 distances between diagrams."""
 
-from .preprocessing import ForgetDimension, Scaler, Filtering
 from .distance import PairwiseDistance
-<<<<<<< HEAD
-from .features import PersistenceEntropy, Amplitude, NumberOfPoints, ATOL
-=======
-from .features import PersistenceEntropy, Amplitude, NumberOfPoints, \
-    ComplexPolynomial
->>>>>>> 565a2bab
-from .representations import BettiCurve, PersistenceLandscape, HeatKernel, \
-    Silhouette, PersistenceImage
+from .features import PersistenceEntropy, Amplitude, ATOL, ComplexPolynomial,\
+    NumberOfPoints, PersistenceEntropy
+from .preprocessing import Filtering, ForgetDimension, Scaler
+from .representations import BettiCurve, HeatKernel, PersistenceImage,\
+    PersistenceLandscape, Silhouette
 
 __all__ = [
     'ForgetDimension',
@@ -21,11 +17,8 @@
     'PersistenceEntropy',
     'Amplitude',
     'NumberOfPoints',
-<<<<<<< HEAD
     'ATOL',
-=======
     'ComplexPolynomial',
->>>>>>> 565a2bab
     'BettiCurve',
     'PersistenceLandscape',
     'HeatKernel',
