--- conflicted
+++ resolved
@@ -569,13 +569,8 @@
         dimension, to sample during :meth:`fit`.
 
     weight_function : callable or None, default: ``None``
-<<<<<<< HEAD
-        Function mapping the 1D array of persistence values of the points of
-        an input diagram to a 1D array of weights. ``None`` is equivalent to
-=======
         Function mapping the 1D array of persistence values of the points of an
         input diagram to a 1D array of weights. ``None`` is equivalent to
->>>>>>> 9b43efa2
         passing the identity function.
 
     n_jobs : int or None, optional, default: ``None``
