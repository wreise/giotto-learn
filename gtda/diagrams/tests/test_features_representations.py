"""Testing for features and vector representations."""
# License: GNU AGPLv3

import numpy as np
import plotly.io as pio
import pytest
from hypothesis import given, settings
from hypothesis.extra.numpy import arrays, array_shapes
from hypothesis.strategies import floats, integers
from numpy.testing import assert_almost_equal
from sklearn.exceptions import NotFittedError

<<<<<<< HEAD
from gtda.diagrams import PersistenceEntropy, BettiCurve, ATOL \
=======
from gtda.diagrams import PersistenceEntropy, NumberOfPoints, BettiCurve, \
>>>>>>> 2061e29e
    PersistenceLandscape, HeatKernel, PersistenceImage, Silhouette

pio.renderers.default = 'plotly_mimetype'

X = np.array([[[0., 1., 0.], [2., 3., 0.], [4., 6., 1.], [2., 6., 1.]]])

line_plots_traces_params = {"mode": "lines+markers"}
heatmap_trace_params = {"colorscale": "viridis"}
layout_params = {"title": "New title"}


@pytest.mark.parametrize('transformer',
<<<<<<< HEAD
                         [PersistenceEntropy(), ATOL(), BettiCurve(),
                          PersistenceLandscape(), HeatKernel(),
=======
                         [PersistenceEntropy(), NumberOfPoints(),
                          BettiCurve(), PersistenceLandscape(), HeatKernel(),
>>>>>>> 2061e29e
                          PersistenceImage(), Silhouette()])
def test_not_fitted(transformer):
    with pytest.raises(NotFittedError):
        transformer.transform(X)


@pytest.mark.parametrize('transformer',
                         [HeatKernel(), PersistenceImage()])
@pytest.mark.parametrize('hom_dim_idx', [0, 1])
def test_fit_transform_plot_one_hom_dim(transformer, hom_dim_idx):
    plotly_params = \
        {"trace": heatmap_trace_params, "layout": layout_params}
    transformer.fit_transform_plot(
        X, sample=0, homology_dimension_idx=hom_dim_idx,
        plotly_params=plotly_params
        )


@pytest.mark.parametrize('transformer',
                         [BettiCurve(), PersistenceLandscape(), Silhouette()])
@pytest.mark.parametrize('hom_dims', [None, (0,), (1,), (0, 1)])
def test_fit_transform_plot_many_hom_dims(transformer, hom_dims):
    plotly_params = \
        {"traces": line_plots_traces_params, "layout": layout_params}
    transformer.fit_transform_plot(
        X, sample=0, homology_dimensions=hom_dims, plotly_params=plotly_params
        )


@pytest.mark.parametrize('transformer',
                         [HeatKernel(), PersistenceImage(), BettiCurve(),
                          PersistenceLandscape(), Silhouette()])
def test_fit_transform_plot_infinite_hom_dims(transformer):
    X_infinite_hom_dim = X.copy()
    X_infinite_hom_dim[:, :, 2] = np.inf
    transformer.fit_transform_plot(X_infinite_hom_dim, sample=0)


@pytest.mark.parametrize('transformer',
                         [BettiCurve(), PersistenceLandscape(), Silhouette()])
def test_fit_transform_plot_wrong_hom_dims(transformer):
    with pytest.raises(ValueError):
        transformer.fit_transform_plot(X, sample=0, homology_dimensions=(2,))


@pytest.mark.parametrize('n_jobs', [1, 2, -1])
def test_pe_transform(n_jobs):
    pe = PersistenceEntropy(n_jobs=n_jobs)
    diagram_res = np.array([[1., 0.91829583405]])

    assert_almost_equal(pe.fit_transform(X), diagram_res)

    pe_normalize = PersistenceEntropy(normalize=True)
    diagram_res = np.array([[1., 0.355245321276]])
    assert_almost_equal(pe_normalize.fit_transform(X), diagram_res)


@pytest.mark.parametrize('n_jobs', [1, 2, -1])
<<<<<<< HEAD
def test_atol_transform(n_jobs):
    atol = ATOL(quantiser_params={'n_clusters': 2, 'random_state':0},
                n_jobs=n_jobs)
    dist_res = np.array([[0.9944026, 0.9003059, 0.821102, 0.9477455],
                         [0.9501663, 0.008954 , 1.0016616, 0.4676446],
                         [1.0407622, 0.4676446, 0., 0.]])

    assert_almost_equal(atol.fit_transform(X_label, y_label), dist_res)
=======
def test_nop_transform(n_jobs):
    nop = NumberOfPoints(n_jobs=n_jobs)
    diagram_res = np.array([[2, 2]])

    assert_almost_equal(nop.fit_transform(X), diagram_res)
>>>>>>> 2061e29e


@pytest.mark.parametrize('n_bins', list(range(10, 51, 10)))
@pytest.mark.parametrize('n_jobs', [1, 2, -1])
def test_bc_transform_shape(n_bins, n_jobs):
    bc = BettiCurve(n_bins=n_bins, n_jobs=n_jobs)
    X_res = bc.fit_transform(X)
    assert X_res.shape == (1, bc._n_dimensions, n_bins)


@pytest.mark.parametrize('n_bins', list(range(10, 51, 10)))
@pytest.mark.parametrize('n_layers', list(range(1, 10)))
@pytest.mark.parametrize('n_jobs', [1, 2, -1])
def test_pl_transform_shape(n_bins, n_layers, n_jobs):
    pl = PersistenceLandscape(n_bins=n_bins, n_layers=n_layers, n_jobs=n_jobs)
    X_res = pl.fit_transform(X)
    assert X_res.shape == (1, pl._n_dimensions, n_layers, n_bins)


@pytest.mark.parametrize('n_jobs', [1, 2, -1])
def test_pi_zero_weight_function(n_jobs):
    pi = PersistenceImage(weight_function=lambda x: x * 0., n_jobs=n_jobs)
    X_res = pi.fit_transform(X)
    assert np.array_equal(X_res, np.zeros_like(X_res))


@given(X=arrays(dtype=np.float, unique=True,
                elements=floats(min_value=-10, max_value=10),
                shape=array_shapes(min_dims=1, max_dims=1, min_side=11)))
def test_pi_null(X):
    """Test that, if one trivial diagram (all pts on the diagonal) is provided,
    along with a non-trivial one, then its persistence image is null"""
    n_bins = 10
    X = np.append(X, 1 + X[-1])
    diagrams = np.expand_dims(
        np.stack([X, X, np.zeros(len(X))]).transpose(), axis=0
        )
    diagrams = np.repeat(diagrams, 2, axis=0)
    diagrams[1, :, 1] += 1

    sigma = (np.max(diagrams[:, :, 1] - np.min(diagrams[:, :, 0]))) / 2
    pi = PersistenceImage(sigma=sigma, n_bins=n_bins)

    assert_almost_equal(pi.fit_transform(diagrams)[0], 0)


@given(pts=arrays(dtype=np.float, unique=True,
                  elements=floats(allow_nan=False,
                                  allow_infinity=False,
                                  min_value=-10,
                                  max_value=10),
                  shape=(20, 2)))
def test_pi_positive(pts):
    diagrams = np.expand_dims(
        np.concatenate([np.sort(pts, axis=1), np.zeros((pts.shape[0], 1))],
                       axis=1),
        axis=0
        )
    sigma = (np.max(diagrams[:, :, 1] - np.min(diagrams[:, :, 0]))) / 2
    pi = PersistenceImage(sigma=sigma)
    assert np.all(pi.fit_transform(diagrams) >= 0.)


def test_large_pi_null_parallel():
    """Test that pi is computed correctly when the input array is at least 1MB
    and more than 1 process is used, triggering joblib's use of memmaps"""
    X = np.linspace(0, 100, 300000)
    pi = PersistenceImage(sigma=1, n_bins=10, n_jobs=2)
    diagrams = np.expand_dims(
        np.stack([X, X, np.zeros(len(X))]).transpose(), axis=0
        )
    diagrams = np.repeat(diagrams, 2, axis=0)
    diagrams[1, :, 1] += 1

    assert_almost_equal(pi.fit_transform(diagrams)[0], 0)


@pytest.mark.parametrize('n_jobs', [1, 2, -1])
def test_silhouette_transform(n_jobs):
    sht = Silhouette(n_bins=31, power=1., n_jobs=n_jobs)
    X_sht_res = np.array([0., 0.05, 0.1, 0.15, 0.2, 0.25, 0.2, 0.15, 0.1,
                          0.05, 0, 0, 0, 0, 0, 0, 0, 0, 0, 0, 0., 0.05,
                          0.1, 0.15, 0.2, 0.25, 0.2, 0.15, 0.1, 0.05, 0.])

    assert_almost_equal(sht.fit_transform(X)[0][0], X_sht_res)


@pytest.mark.parametrize('n_jobs', [1, 2, -1])
def test_silhouette_big_order(n_jobs):
    diagrams = np.array([[[0, 2, 0], [1, 4, 0]]])
    sht_10 = Silhouette(n_bins=41, power=10., n_jobs=n_jobs)
    X_sht_res = np.array([0., 0.00170459, 0.00340919, 0.00511378, 0.00681837,
                          0.00852296, 0.01022756, 0.01193215, 0.01363674,
                          0.01534133, 0.01704593, 0.11363674, 0.21022756,
                          0.30681837, 0.40340919, 0.5, 0.59659081, 0.69318163,
                          0.78977244, 0.88636326, 0.98295407, 1.08124948,
                          1.17954489, 1.27784029, 1.3761357, 1.47443111,
                          1.3761357, 1.27784029, 1.17954489, 1.08124948,
                          0.98295407, 0.88465867, 0.78636326, 0.68806785,
                          0.58977244, 0.49147704, 0.39318163, 0.29488622,
                          0.19659081, 0.09829541, 0.])

    assert_almost_equal(sht_10.fit_transform(diagrams)[0][0], X_sht_res)


@pytest.mark.parametrize('transformer_cls', [HeatKernel, PersistenceImage])
@pytest.mark.parametrize('n_jobs', [1, 2, -1])
def test_all_pts_the_same(transformer_cls, n_jobs):
    X = np.zeros((1, 4, 3))
    X_res = transformer_cls(n_jobs=n_jobs).fit_transform(X)
    assert np.array_equal(X_res, np.zeros_like(X_res))


pts_gen = arrays(
    dtype=np.float,
    elements=floats(allow_nan=False,
                    allow_infinity=False,
                    min_value=1.,
                    max_value=10.),
    shape=(1, 20, 2), unique=True
    )
dims_gen = arrays(
    dtype=np.int,
    elements=integers(min_value=0,
                      max_value=3),
    shape=(1, 20, 1)
    )


def _validate_distinct(X):
    """Check if, in X, there is any persistence diagram for which all births
    and deaths are equal."""
    unique_values = [np.unique(x[:, 0:2]) for x in X]
    if np.any([len(u) < 2 for u in unique_values]):
        raise ValueError
    return 0


def get_input(pts, dims):
    for p in pts:
        try:
            _validate_distinct([pts])
        except ValueError:
            p[0, 0:2] += 0.3
            # add a distinct value, if not provided by hypothesis
    X = np.concatenate([np.sort(pts, axis=2), dims], axis=2)
    return X


@pytest.mark.parametrize('n_jobs', [1, 2])
@settings(deadline=None)
@given(pts_gen, dims_gen)
def test_hk_shape(n_jobs, pts, dims):
    n_bins = 10
    X = get_input(pts, dims)
    sigma = (np.max(X[:, :, :2]) - np.min(X[:, :, :2])) / 2

    hk = HeatKernel(sigma=sigma, n_bins=n_bins, n_jobs=n_jobs)
    num_dimensions = len(np.unique(dims))
    X_t = hk.fit_transform(X)

    assert X_t.shape == (X.shape[0], num_dimensions, n_bins, n_bins)


@given(pts_gen, dims_gen)
def test_hk_positive(pts, dims):
    """We expect the points above the PD-diagonal to be non-negative (up to a
    numerical error)"""
    n_bins = 10
    X = get_input(pts, dims)
    sigma = (np.max(X[:, :, :2]) - np.min(X[:, :, :2])) / 2

    hk = HeatKernel(sigma=sigma, n_bins=n_bins)
    X_t = hk.fit_transform(X)

    assert np.all((np.tril(X_t[:, :, ::-1, :]) + 1e-13) >= 0.)


@pytest.mark.parametrize('transformer_cls', [HeatKernel, PersistenceImage])
@given(pts_gen, dims_gen)
def test_hk_pi_big_sigma(transformer_cls, pts, dims):
    """We expect that with a huge sigma, the diagrams are so diluted that they
    are almost 0. Effectively, verifies that the smoothing is applied."""
    n_bins = 10
    X = get_input(pts, dims)
    # To make the test less flaky, it helps to set al homology dimensions equal
    X[:, :, 2] = 0.
    max_difference = np.max(X[:, :, :2]) - np.min(X[:, :, :2])
    sigma = 100 * (max_difference)

    hk = transformer_cls(sigma=sigma, n_bins=n_bins)
    X_t = hk.fit_transform(X)

    max_hk_abs_value = np.max(np.abs(X_t))
    assert max_hk_abs_value <= 1e-3


@given(pts_gen)
def test_hk_with_diag_points(pts):
    """Add points on the diagonal, and verify that we have the same results
    (on the same fitted values)."""
    n_bins = 10
    hk = HeatKernel(sigma=1, n_bins=n_bins)

    X = get_input(pts, np.zeros((pts.shape[0], pts.shape[1], 1)))
    diag_points = np.array([[[2, 2, 0], [3, 3, 0], [7, 7, 0]]])
    X_with_diag_points = np.concatenate([X, diag_points], axis=1)

    hk = hk.fit(X_with_diag_points)

    X_t, X_with_diag_points_t = [hk.transform(X_)
                                 for X_ in [X, X_with_diag_points]]

    assert_almost_equal(X_with_diag_points_t, X_t, decimal=13)


def test_large_hk_shape_parallel():
    """Test that HeatKernel returns something of the right shape when the input
    array is at least 1MB and more than 1 process is used, triggering joblib's
    use of memmaps"""
    X = np.linspace(0, 100, 300000)
    n_bins = 10
    diagrams = np.expand_dims(
        np.stack([X, X, np.zeros(len(X))]).transpose(), axis=0
        )

    hk = HeatKernel(sigma=1, n_bins=n_bins, n_jobs=2)
    num_dimensions = 1
    x_t = hk.fit_transform(diagrams)

    assert x_t.shape == (diagrams.shape[0], num_dimensions, n_bins, n_bins)<|MERGE_RESOLUTION|>--- conflicted
+++ resolved
@@ -10,11 +10,7 @@
 from numpy.testing import assert_almost_equal
 from sklearn.exceptions import NotFittedError
 
-<<<<<<< HEAD
-from gtda.diagrams import PersistenceEntropy, BettiCurve, ATOL \
-=======
-from gtda.diagrams import PersistenceEntropy, NumberOfPoints, BettiCurve, \
->>>>>>> 2061e29e
+from gtda.diagrams import PersistenceEntropy, NumberOfPoints, ATOL, BettiCurve, \
     PersistenceLandscape, HeatKernel, PersistenceImage, Silhouette
 
 pio.renderers.default = 'plotly_mimetype'
@@ -27,13 +23,8 @@
 
 
 @pytest.mark.parametrize('transformer',
-<<<<<<< HEAD
-                         [PersistenceEntropy(), ATOL(), BettiCurve(),
-                          PersistenceLandscape(), HeatKernel(),
-=======
                          [PersistenceEntropy(), NumberOfPoints(),
                           BettiCurve(), PersistenceLandscape(), HeatKernel(),
->>>>>>> 2061e29e
                           PersistenceImage(), Silhouette()])
 def test_not_fitted(transformer):
     with pytest.raises(NotFittedError):
@@ -92,7 +83,14 @@
 
 
 @pytest.mark.parametrize('n_jobs', [1, 2, -1])
-<<<<<<< HEAD
+def test_nop_transform(n_jobs):
+    nop = NumberOfPoints(n_jobs=n_jobs)
+    diagram_res = np.array([[2, 2]])
+
+    assert_almost_equal(nop.fit_transform(X), diagram_res)
+
+
+@pytest.mark.parametrize('n_jobs', [1, 2, -1])
 def test_atol_transform(n_jobs):
     atol = ATOL(quantiser_params={'n_clusters': 2, 'random_state':0},
                 n_jobs=n_jobs)
@@ -101,13 +99,6 @@
                          [1.0407622, 0.4676446, 0., 0.]])
 
     assert_almost_equal(atol.fit_transform(X_label, y_label), dist_res)
-=======
-def test_nop_transform(n_jobs):
-    nop = NumberOfPoints(n_jobs=n_jobs)
-    diagram_res = np.array([[2, 2]])
-
-    assert_almost_equal(nop.fit_transform(X), diagram_res)
->>>>>>> 2061e29e
 
 
 @pytest.mark.parametrize('n_bins', list(range(10, 51, 10)))
