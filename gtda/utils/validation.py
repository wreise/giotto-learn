"""Utilities for input validation."""
# License: GNU AGPLv3

import numbers
import numpy as np
import types

from sklearn.utils.validation import check_array

available_metrics = {
    'bottleneck': [('delta', numbers.Number, (0., 1.))],
    'wasserstein': [('p', int, (1, np.inf)),
                    ('delta', numbers.Number, (1e-16, 1.))],
    'betti': [('p', numbers.Number, (1, np.inf)),
              ('n_bins', int, (1, np.inf))],
    'landscape': [('p', numbers.Number, (1, np.inf)),
                  ('n_bins', int, (1, np.inf)),
                  ('n_layers', int, (1, np.inf))],
    'heat': [('p', numbers.Number, (1, np.inf)),
             ('n_bins', int, (1, np.inf)),
             ('sigma', numbers.Number, (0., np.inf))],
    'persistence_image': [('p', numbers.Number, (1, np.inf)),
                          ('n_bins', int, (1, np.inf)),
                          ('sigma', numbers.Number, (0., np.inf)),
                          ('weight_function', types.FunctionType,
                           None)],
    'silhouette': [('order', numbers.Number, (0, np.inf)),
                   ('n_bins', int, (1, np.inf))]}

available_metric_params = {metric: [p[0] for p in param_lst]
                           for metric, param_lst in available_metrics.items()}


def check_diagram(X, copy=False):
    """Input validation on a persistence diagram.

    """
    if len(X.shape) != 3:
        raise ValueError(f"X should be a 3d np.array: X.shape = {X.shape}.")
    if X.shape[2] != 3:
        raise ValueError(
            f"X should be a 3d np.array with a 3rd dimension of 3 components: "
            f"X.shape[2] = {X.shape[2]}.")

    homology_dimensions = sorted(list(set(X[0, :, 2])))
    for dim in homology_dimensions:
        if dim == np.inf:
            if len(homology_dimensions) != 1:
                raise ValueError(
                    f"np.inf is a valid homology dimension for a stacked "
                    f"diagram but it should be the only one: "
                    f"homology_dimensions = {homology_dimensions}.")
        else:
            if dim != int(dim):
                raise ValueError(
                    f"All homology dimensions should be integer valued: "
                    f"{dim} can't be cast to an int of the same value.")
            if dim != np.abs(dim):
                raise ValueError(
                    f"All homology dimensions should be integer valued: "
                    f"{dim} can't be cast to an int of the same value.")

    n_points_above_diag = np.sum(X[:, :, 1] >= X[:, :, 0])
    n_points_global = X.shape[0] * X.shape[1]
    if n_points_above_diag != n_points_global:
        raise ValueError(
            f"All points of all persistence diagrams should be above the "
            f"diagonal, X[:,:,1] >= X[:,:,0]. "
            f"{n_points_global - n_points_above_diag} points are under the "
            f"diagonal.")
    if copy:
        return np.copy(X)
    else:
        return X


def check_graph(X):
    return X


# Check the type and range of numerical parameters
def validate_params(parameters, references):
    """Function to automate the validation of hyperparameters.

    Parameters
    ----------
    parameters : dict, required
        Dictionary in which the keys are hyperparameter names and the
        corresponding values are hyperparameter values.

    references : dict, required
        Dictionary in which the keys are hyperparameter names and the
        corresponding values are lists. The first element of that list is a
        type. If that type is not an iterable, the second element can be one
        of:

        - ``None``, when only the type should be checked.
        - A tuple of two numbers, when the type is numerical. In this case,
          the first (resp. second) entry in the tuple defines a lower
          (resp. upper) bound constraining the value of the corresponding
          hyperparameter.
        - A list containing all possible allowed values for the
          corresponding hyperparameter.

        If that type is an iterable, the second element is a list that provides
        information to validate each element of that iterable. The first
        element of that list is the type of the elements of the iterable and
        the second element of that list can be one of:

        - ``None``, when only the type of the iterable elements should be
          checked.
        - A tuple of two numbers, when the type is numerical. In this case,
          the first (resp. second) entry in the tuple defines a lower
          (resp. upper) bound constraining the value of the corresponding
          iterable element.
        - A list containing all possible allowed values for the
          corresponding iterable element.

    """
    for key in references.keys():
        # Check type
        if not isinstance(parameters[key], references[key][0]):
<<<<<<< HEAD
            raise TypeError("Parameter {} is of type {}"
                            " while it should be of type {}"
                            "".format(key, type(parameters[key]),
                                      references[key][0]))
        if len(references[key]) == 1:
            continue
        if references[key][0] == list or \
                references[key][0] == np.ndarray:
=======
            raise TypeError(
                f"Parameter {key} is of type {type(parameters[key])} while it "
                f"should be of type {references[key][0]}.")

        # If the key is a list, tuple, or numpy array, check element by element
        if references[key][0] == list or references[key][0] == tuple or \
           references[key][0] == np.ndarray:
>>>>>>> 6e2e205e
            for parameter in parameters[key]:
                # If an element has to be an int, it can be passed as a float
                # that has no decimals, else we check the type of the element
                if references[key][1][0] == int:
                    if not isinstance(parameter, numbers.Number):
                        raise TypeError(
                            f"Parameter {key} is a {type(parameters[key])} of "
                            f"{references[key][1][0]} but contains an "
                            f"element of type {type(parameter)}.")
                    if not float(parameter).is_integer():
                        raise TypeError(
                            f"Parameter {key} is a {type(parameters[key])} of "
                            f"int but contains an element of type "
                            f"{type(parameter)} that is not an integer.")
                else:
                    # Otherwise just check for the type
                    if not isinstance(parameter, references[key][1][0]):
                        raise TypeError(
                            f"Parameter {key} is a {type(parameters[key])} of "
                            f"{references[key][1][0]}  but contains an "
                            f"element of type {type(parameter)}.")

                # If there is no parameter range to check, continue
                if references[key][1][1] is None:
                    continue
                # Check element range indicated by a tuple of 2 values
                if isinstance(references[key][1][1], tuple):
                    if (parameter < references[key][1][1][0] or
                            parameter > references[key][1][1][1]):
                        raise ValueError(
                            f"Parameter {key} is a {type(parameters[key])} "
                            f"containing {parameter} which should be in the "
                            f"range [{references[key][1][1][0]}, "
                            f"{references[key][1][1][1]}].")
                # Check if element is in a list
                elif isinstance(references[key][1][1], list):
                    if parameter not in references[key][1][1]:
                        raise ValueError(
                            f"Parameter {key} is a {type(parameters[key])} "
                            f"containing {parameter}, while it should only "
                            f"contain one of the following: "
                            f"{references[key][1][1]}.")
        else:
            # If only the type should be checked, continue
            if references[key][1] is None:
                continue

            # Check parameter range indicated by a tuple of 2 values
            if isinstance(references[key][1], tuple):
                if (parameters[key] < references[key][1][0] or
                        parameters[key] > references[key][1][1]):
                    raise ValueError(
                        f"Parameter {key} is {parameters[key]}, while it  "
                        f"should be in the range [{references[key][1][0]}, "
                        f"{references[key][1][1]}].")
            # Check if parameter is in a list
            elif isinstance(references[key][1], list):
                if parameters[key] not in references[key][1]:
                    raise ValueError(
                        f"Parameter {key} is {parameters[key]}, while it "
                        f"should be one of the following: "
                        f"{references[key][1]}.")


def validate_metric_params(metric, metric_params):
    if metric not in available_metrics.keys():
        raise ValueError(
            f"No metric called {metric}. Available metrics are "
            f"{list(available_metrics.keys())}.")

    for (param, param_type, param_values) in available_metrics[metric]:
        if param in metric_params.keys():
            input_param = metric_params[param]
            if not isinstance(input_param, param_type):
                raise TypeError(
                    f"{param} in params_metric is of type {type(input_param)} "
                    f" but must be an {param_type}.")
            if param_values is not None:
                if input_param < param_values[0] or \
<<<<<<< HEAD
                        input_param > param_values[1]:
                    raise ValueError("{} in param_metric should be between {} "
                                     "and {} but has been set to {}."
                                     "".format(param, param_values[0],
                                               param_values[1], input_param))

    for param in metric_params.keys():
        if param not in available_metric_params[metric]:
            raise ValueError("{} in metric_param is not an available"
                             " parameter. Available metric_params"
                             " are {}".format(param,
                                              available_metric_params[metric]))


def check_list_of_images(X, **kwargs):
    """Check a list of arrays representing images, by integrating
    through the input one by one. To pass a test when `kwargs` is ``None``,
    all images ``x`` in `X` must satisfy:
        - ``x.ndim >= 2``,
        - ``all(np.isfinite(x))``

    Parameters
    ----------
    X : list of ndarray
        Each entry of `X` corresponds to an image.

    kwargs : dict or None, optional, default: ``None``
        Parameters accepted by
        :func:`~gtda.utils.validation.check_list_of_arrays`.

    Returns
    -------
    X : list of ndarray
        as modified by :func:`~sklearn.utils.validation.check_array`

    """
    kwargs_default = {'force_same_ndim': False,
                      'force_same_shape': False, 'force_all_finite': True,
                      'ensure_2d': False, 'allow_nd': True}
    kwargs_default.update(kwargs)
    return check_list_of_arrays(X, **kwargs_default)


def check_list_of_point_clouds(X, **kwargs):
    """Check a list of arrays representing point clouds, by integrating
    through the input one by one. To pass a test when `kwargs` is ``None``,
    all point clouds ``x``, ``y`` in X must satisfy:
        - ``x.ndim == 2``,
        - ``len(y.shape) == len(y.shape)``.

    Parameters
    ----------
    X : list of ndarray, such that ``X[i].ndim==2`` (n_points, n_dimensions),
        or an array `X.dim==3`

    kwargs : dict or None, optional, default: ``None``
        Parameters accepted by
        :func:`~gtda.utils.validation.check_list_of_arrays`.

    Returns
    -------
    X : list of input arrays
        as modified by :func:`~sklearn.utils.validation.check_array`

    """
    kwargs_default = {'ensure_2d': True, 'force_all_finite': False,
                      'force_same_shape': False, 'force_same_ndim': True}
    kwargs_default.update(kwargs)
    return check_list_of_arrays(X, **kwargs_default)


def check_list_of_arrays(X, force_same_shape=True, force_same_ndim=True,
                         **kwargs):
    """Input validation on a list of lists, arrays, sparse matrices, or similar.

    The constraints are to be specified in `kwargs`. On top of
    parameters from :func:`~sklearn.utils.validation.check_array`,
    the optional parameters are listed below.

    Parameters
    ----------
    X : list
        Input list of objects to check / convert.

    force_same_shape : bool, optional, default: ``True``
        Indicates whether the shapes of the elements of `X` should all
        be the same.

    force_same_ndim : bool, optional, default: ``True``
        Indicates whether the number of axes in the elements of `X` should all
        be the same.

    kwargs : dict or None, optional, default: ``None``
        Parameters accepted by :func:`~sklearn.utils.validation.check_array`.

    Returns
    -------
    X : list
        Output list of objects, each checked / converted by
        :func:`~sklearn.utils.validation.check_array`

    """

    # if restrictions on the dimensions of the input are imposed
    if force_same_shape:
        shapes = [x.shape for x in X]
        if not (all([shapes[0] == s for s in shapes])):
            raise ValueError(f"The arrays in X do not have the same dimensions"
                             "({shapes}), while they should.")
    # if the number of dimensions can vary
    elif force_same_ndim:
        n_axis = [x.ndim for x in X]
        if not (all([n_axis[0] == n for n in n_axis])):
            raise ValueError(f"The arrays in X do not have the same number"
                             "of axes ({n_axis}), while they should.")

    is_check_failed = False
    messages = []
    for i, x in enumerate(X):
        try:
            # TODO: verifythe behavior depending on copy.
            X[i] = check_array(x, **kwargs)
            messages = ['']
        except ValueError as e:
            is_check_failed = True
            messages.append(str(e))
    if is_check_failed:
        raise ValueError("The following errors were raised" +
                         "by the inputs: \n" + "\n".join(messages))
    else:
        return X
=======
                   input_param > param_values[1]:
                    raise ValueError(
                        f"{param} in param_metric should be between "
                        f"{param_values[0]} and {param_values[1]} but has "
                        f"been set to {input_param}.")

    for param in metric_params.keys():
        if param not in available_metric_params[metric]:
            raise ValueError(
                f"{param} in metric_param is not an available parameter. "
                f"Available metric_params are: "
                f"{available_metric_params[metric]}.")
>>>>>>> 6e2e205e
<|MERGE_RESOLUTION|>--- conflicted
+++ resolved
@@ -120,16 +120,6 @@
     for key in references.keys():
         # Check type
         if not isinstance(parameters[key], references[key][0]):
-<<<<<<< HEAD
-            raise TypeError("Parameter {} is of type {}"
-                            " while it should be of type {}"
-                            "".format(key, type(parameters[key]),
-                                      references[key][0]))
-        if len(references[key]) == 1:
-            continue
-        if references[key][0] == list or \
-                references[key][0] == np.ndarray:
-=======
             raise TypeError(
                 f"Parameter {key} is of type {type(parameters[key])} while it "
                 f"should be of type {references[key][0]}.")
@@ -137,7 +127,6 @@
         # If the key is a list, tuple, or numpy array, check element by element
         if references[key][0] == list or references[key][0] == tuple or \
            references[key][0] == np.ndarray:
->>>>>>> 6e2e205e
             for parameter in parameters[key]:
                 # If an element has to be an int, it can be passed as a float
                 # that has no decimals, else we check the type of the element
@@ -216,20 +205,19 @@
                     f"{param} in params_metric is of type {type(input_param)} "
                     f" but must be an {param_type}.")
             if param_values is not None:
-                if input_param < param_values[0] or \
-<<<<<<< HEAD
-                        input_param > param_values[1]:
-                    raise ValueError("{} in param_metric should be between {} "
-                                     "and {} but has been set to {}."
-                                     "".format(param, param_values[0],
-                                               param_values[1], input_param))
+                if input_param < param_values[0]\
+                        or input_param > param_values[1]:
+                    raise ValueError(
+                        f"{param} in param_metric should be between "
+                        f"{param_values[0]} and {param_values[1]} but has "
+                        f"been set to {input_param}.")
 
     for param in metric_params.keys():
         if param not in available_metric_params[metric]:
-            raise ValueError("{} in metric_param is not an available"
-                             " parameter. Available metric_params"
-                             " are {}".format(param,
-                                              available_metric_params[metric]))
+            raise ValueError(
+                f"{param} in metric_param is not an available parameter. "
+                f"Available metric_params are: "
+                f"{available_metric_params[metric]}.")
 
 
 def check_list_of_images(X, **kwargs):
@@ -348,18 +336,4 @@
         raise ValueError("The following errors were raised" +
                          "by the inputs: \n" + "\n".join(messages))
     else:
-        return X
-=======
-                   input_param > param_values[1]:
-                    raise ValueError(
-                        f"{param} in param_metric should be between "
-                        f"{param_values[0]} and {param_values[1]} but has "
-                        f"been set to {input_param}.")
-
-    for param in metric_params.keys():
-        if param not in available_metric_params[metric]:
-            raise ValueError(
-                f"{param} in metric_param is not an available parameter. "
-                f"Available metric_params are: "
-                f"{available_metric_params[metric]}.")
->>>>>>> 6e2e205e
+        return X