--- conflicted
+++ resolved
@@ -101,8 +101,11 @@
     assert_almost_equal(cp.fit_transform(pc), pc_cp_res)
 
 
-<<<<<<< HEAD
-def test_fp_params():
+def test_vrp_list_of_arrays():
+    pc_2 = np.array([[0, 1], [1, 2]])
+    pc_list = [pc[0].copy(), pc_2]
+    vrp = VietorisRipsPersistence()
+    vrp.fit(pc_list)def test_fp_params():
     coeff = 'not_defined'
     fp = FlagserPersistence(coeff=coeff)
 
@@ -125,11 +128,4 @@
 def test_fp_transform():
     fp = FlagserPersistence(directed=False)
 
-    assert_almost_equal(fp.fit_transform(pc_dist), pc_fp_res)
-=======
-def test_vrp_list_of_arrays():
-    pc_2 = np.array([[0, 1], [1, 2]])
-    pc_list = [pc[0].copy(), pc_2]
-    vrp = VietorisRipsPersistence()
-    vrp.fit(pc_list)
->>>>>>> 113e5b38
+    assert_almost_equal(fp.fit_transform(pc_dist), pc_fp_res)