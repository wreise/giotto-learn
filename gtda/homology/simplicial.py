--- conflicted
+++ resolved
@@ -6,6 +6,7 @@
 
 import numpy as np
 from joblib import Parallel, delayed
+from pyflagser import flagser
 from sklearn.base import BaseEstimator, TransformerMixin
 from sklearn.metrics.pairwise import pairwise_distances
 from sklearn.utils.validation import check_array, check_is_fitted
@@ -13,11 +14,7 @@
 from ._utils import _postprocess_diagrams
 from ..base import PlotterMixin
 from ..externals.python import ripser, SparseRipsComplex, CechComplex
-<<<<<<< HEAD
-from pyflagser import flagser
-=======
 from ..plotting import plot_diagram
->>>>>>> 45da9bc1
 from ..utils._docs import adapt_fit_transform_docs
 from ..utils.intervals import Interval
 from ..utils.validation import validate_params
@@ -685,7 +682,28 @@
                                    self.infinity_values_, self.n_jobs)
         return Xt
 
-<<<<<<< HEAD
+    @staticmethod
+    def plot(Xt, sample=0, homology_dimensions=None):
+        """Plot a sample from a collection of persistence diagrams, with
+        homology in multiple dimensions.
+
+        Parameters
+        ----------
+        Xt : ndarray of shape (n_samples, n_points, 3)
+            Collection of persistence diagrams, such as returned by
+            :meth:`transform`.
+
+        sample : int, optional, default: ``0``
+            Index of the sample in `Xt` to be plotted.
+
+        homology_dimensions : list, tuple or None, optional, default: ``None``
+            Which homology dimensions to include in the plot. ``None`` means
+            plotting all dimensions present in ``Xt[sample]``.
+
+        """
+        return plot_diagram(
+            Xt[sample], homology_dimensions=homology_dimensions)
+
 
 @adapt_fit_transform_docs
 class FlagserPersistence(BaseEstimator, TransformerMixin):
@@ -890,7 +908,7 @@
         Xt = _postprocess_diagrams(Xt, self._homology_dimensions,
                                    self.infinity_values_, self.n_jobs)
         return Xt
-=======
+
     @staticmethod
     def plot(Xt, sample=0, homology_dimensions=None):
         """Plot a sample from a collection of persistence diagrams, with
@@ -911,5 +929,4 @@
 
         """
         return plot_diagram(
-            Xt[sample], homology_dimensions=homology_dimensions)
->>>>>>> 45da9bc1
+            Xt[sample], homology_dimensions=homology_dimensions)