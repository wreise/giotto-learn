--- conflicted
+++ resolved
@@ -9,13 +9,9 @@
 from sklearn.utils import gen_even_slices
 from sklearn.utils.validation import check_is_fitted
 from ..utils._docs import adapt_fit_transform_docs
-<<<<<<< HEAD
+
 from ..utils.validation import validate_params, check_list_of_images
-from ._utils import _dilate
-=======
-from ..utils.validation import validate_params
 from ._utils import _dilate, _erode
->>>>>>> 6e2e205e
 
 
 @adapt_fit_transform_docs
@@ -102,11 +98,7 @@
         self : object
 
         """
-<<<<<<< HEAD
-        X = check_list_of_images(X)
-=======
-        X = check_array(X, allow_nd=True)
->>>>>>> 6e2e205e
+        X = check_list_of_images(X, allow_nd=True)
 
         self.n_dimensions_ = len(X.shape) - 1
 
@@ -162,11 +154,7 @@
 
         """
         check_is_fitted(self)
-<<<<<<< HEAD
-        Xt = check_list_of_images(X, copy=True)
-=======
-        Xt = check_array(X, allow_nd=True, copy=True)
->>>>>>> 6e2e205e
+        Xt = check_list_of_images(X, allow_nd=True, copy=True)
 
         Xt = Parallel(n_jobs=self.n_jobs)(
             delayed(self._calculate_height)(X[s])
@@ -294,11 +282,7 @@
         self : object
 
         """
-<<<<<<< HEAD
-        X = check_list_of_images(X)
-=======
-        X = check_array(X, allow_nd=True)
->>>>>>> 6e2e205e
+        X = check_list_of_images(X, allow_nd=True)
 
         self.n_dimensions_ = len(X.shape) - 1
 
@@ -360,11 +344,7 @@
 
         """
         check_is_fitted(self)
-<<<<<<< HEAD
-        Xt = check_list_of_images(X, copy=True)
-=======
-        Xt = check_array(X, allow_nd=True, copy=True)
->>>>>>> 6e2e205e
+        Xt = check_list_of_images(X, allow_nd=True, copy=True)
 
         Xt = Parallel(n_jobs=self.n_jobs)(
             delayed(self._calculate_radial)(X[s])
@@ -458,11 +438,7 @@
         self : object
 
         """
-<<<<<<< HEAD
-        X = check_list_of_images(X)
-=======
-        X = check_array(X, allow_nd=True)
->>>>>>> 6e2e205e
+        X = check_list_of_images(X, allow_nd=True)
 
         self.max_value_ = np.sum(X.shape[1:])
 
@@ -502,11 +478,7 @@
 
         """
         check_is_fitted(self)
-<<<<<<< HEAD
-        Xt = check_list_of_images(X, copy=True)
-=======
-        Xt = check_array(X, allow_nd=True, copy=True)
->>>>>>> 6e2e205e
+        Xt = check_list_of_images(X, allow_nd=True, copy=True)
 
         Xt = Parallel(n_jobs=self.n_jobs)(
             delayed(self._calculate_dilation)(X[s])
@@ -600,11 +572,7 @@
         self : object
 
         """
-<<<<<<< HEAD
-        X = check_list_of_images(X)
-=======
-        X = check_array(X, allow_nd=True)
->>>>>>> 6e2e205e
+        X = check_list_of_images(X, allow_nd=True)
 
         self.max_value_ = np.sum(X.shape[1:])
 
@@ -644,11 +612,7 @@
 
         """
         check_is_fitted(self)
-<<<<<<< HEAD
-        Xt = check_list_of_images(X, copy=True)
-=======
-        Xt = check_array(X, allow_nd=True, copy=True)
->>>>>>> 6e2e205e
+        Xt = check_list_of_images(X, allow_nd=True, copy=True)
 
         Xt = Parallel(n_jobs=self.n_jobs)(
             delayed(self._calculate_erosion)(X[s])
@@ -752,7 +716,7 @@
         self : object
 
         """
-        X = check_array(X, allow_nd=True)
+        X = check_list_of_images(X, allow_nd=True)
 
         self.max_value_ = np.sum(X.shape[1:])
 
@@ -792,7 +756,7 @@
 
         """
         check_is_fitted(self)
-        Xt = check_array(X, allow_nd=True, copy=True)
+        Xt = check_list_of_images(X, allow_nd=True, copy=True)
 
         Xt = Parallel(n_jobs=self.n_jobs)(
             delayed(self._calculate_signed_distance)(X[s])
