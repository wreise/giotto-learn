--- conflicted
+++ resolved
@@ -13,13 +13,8 @@
             'width': '100%',
             'height': '160px',
             'border': '1px solid black',
-<<<<<<< HEAD
             'overflow': 'auto'
         }
-=======
-            'overflow_y': 'auto'
-            }
->>>>>>> 3b4a5904
         self.out = widgets.Output(layout=layout)
 
     def emit(self, record):
