# Authors: Guillaume Tauzin <guillaume.tauzin@epfl.ch>
#          Umberto Lupo <u.lupo@l2f.ch>
#          Matteo Caorsi <m.caorsi@l2f.ch>
# License: TBD

import numpy as np
from sklearn.utils._joblib import Parallel, delayed
from scipy.ndimage import gaussian_filter

from giotto_wasserstein import wasserstein_distance \
    as pairwise_wasserstein_distance
from giotto_bottleneck import bottleneck_distance \
    as pairwise_bottleneck_distance


<<<<<<< HEAD
def betti_function(diagrams, sampling):
    if diagram.size == 0:
        return np.zeros(sampling.shape)

    # sampling must be a three-dimensional array with the last two
    # axes having dimension equal to 1. diagrams must be a three-dimensional
    # array whose entries along axis 0 are persistence diagrams
    born = sampling >= diagrams[:, :, 0]
    not_dead = sampling < diagrams[:, :, 1]
=======
def betti_function(diagram, sampling):
    born = sampling >= diagram[:, 0]
    not_dead = sampling < diagram[:, 1]
>>>>>>> ea06ed4a
    alive = np.logical_and(born, not_dead)
    betti = np.sum(alive, axis=2).T
    return betti


<<<<<<< HEAD
    midpoints = (diagram[:, :, 1] + diagram[:, :, 0]) * m.sqrt(2) / 2.
    heights = (diagram[:, :, 1] - diagram[:, :, 0]) * m.sqrt(2) / 2.
=======
def landscape_function(diagram, n_layers, sampling):
    midpoints = (diagram[:, 1] + diagram[:, 0]) * np.sqrt(2) / 2.
    heights = (diagram[:, 1] - diagram[:, 0]) * np.sqrt(2) / 2.
>>>>>>> ea06ed4a

    mountains = [-np.abs(sampling - midpoints[i]) +
                 heights[i] for i in range(len(diagram))]
    fibers = np.vstack([np.where(mountains[i] > 0,
                                 mountains[i],
                                 0) for i in range(len(diagram))])

    landscape = np.flip(np.partition(
        fibers,
        range(max(0, fibers.shape[0] - n_layers), fibers.shape[0]),
        axis=0)[-n_layers:, :], axis=0)
    return landscape


def heat_function(diagram, sigma, sampling):
    heat = np.zeros((sampling.shape[0], sampling.shape[0]))

    sample_step = sampling[1] - sampling[0]

    sampled_diagram = np.array(diagram // sample_step, dtype=int)
    for sampled_point in sampled_diagram[sampled_diagram[:, 1] != 0]:
        heat[sampled_point[0], sampled_point[1]] += 1
        heat[sampled_point[1], sampled_point[0]] -= 1

    heat = gaussian_filter(heat, sigma, mode='reflect')
    return heat


def kernel_landscape_distance(diagram_x, diagram_y, dimension, sampling=None,
                              order=2, n_layers=100, **kw_args):
    landscape_x = landscape_function(diagram_x, n_layers, sampling[dimension])
    landscape_y = landscape_function(diagram_y, n_layers, sampling[dimension])
    return np.linalg.norm(landscape_x - landscape_y, ord=order)


def kernel_betti_distance(diagram_x, diagram_y, dimension, sampling=None,
                          order=2, **kw_args):
    betti_x = betti_function(diagram_x, sampling[dimension][:, None])
    betti_y = betti_function(diagram_y, sampling[dimension][:, None])
    return np.linalg.norm(betti_x - betti_y, ord=order)


def kernel_heat_distance(diagram_x, diagram_y, dimension, sigma=1.,
                         sampling=None, order=2, **kw_args):
    heat_x = heat_function(diagram_x, sigma, sampling[dimension])
    heat_y = heat_function(diagram_y, sigma, sampling[dimension])
    return np.linalg.norm(heat_x - heat_y, ord=order)


def bottleneck_distance(diagram_x, diagram_y, dimension=None,
                        delta=0.0, **kw_args):
    return pairwise_bottleneck_distance(diagram_x[diagram_x[:, 1] != 0],
                                        diagram_y[diagram_y[:, 1] != 0], delta)


def wasserstein_distance(diagram_x, diagram_y, dimension=None, order=1,
                         delta=0.0, **kw_args):
    return pairwise_wasserstein_distance(diagram_x, diagram_y, order, delta)


implemented_metric_recipes = {'bottleneck': bottleneck_distance,
                              'wasserstein': wasserstein_distance,
                              'landscape': kernel_landscape_distance,
                              'betti': kernel_betti_distance,
                              'heat': kernel_heat_distance}


def _parallel_pairwise(X, Y, metric, metric_params, iterator, order, n_jobs):
    n_diagrams_X = list(X.values())[0].shape[0]
    n_diagrams_Y = list(Y.values())[0].shape[0]
    n_dimensions = len(X.keys())
    metric_func = implemented_metric_recipes[metric]

    distance_array = Parallel(n_jobs=n_jobs)(delayed(metric_func)(
        X[dimension][i, :, :], Y[dimension][j, :, :],
        dimension, **metric_params)
        for i, j in iterator for dimension in X.keys())
    distance_array = np.array(distance_array). \
        reshape((len(iterator), n_dimensions))
    if order is not None:
        distance_array = np.linalg.norm(distance_array, axis=1, ord=order)
        distance_matrix = np.zeros((n_diagrams_X, n_diagrams_Y))
        distance_matrix[tuple(zip(*iterator))] = distance_array
    else:
        distance_matrix = np.zeros((n_diagrams_X, n_diagrams_Y))
        for dimension in range(n_dimensions):
            distance_matrix[tuple(zip(*iterator)), dimension] = distance_array[:, dimension]
    return distance_matrix


def kernel_landscape_amplitude(diagram, dimension, sampling=None,
                          order=2, n_layers=1, **kw_args):
    landscape = landscape_function(diagram, n_layers, sampling[dimension])
    return np.linalg.norm(landscape, ord=order)

def kernel_betti_amplitude(diagram, dimension, sampling=None, order=2,
                           **kw_args):
    betti = betti_function(diagram, sampling[dimension][:, None])
    return np.linalg.norm(betti, ord=order)


def kernel_heat_amplitude(diagram, dimension, sampling=None, sigma=1.,
                     order=2, **kw_args):
    heat = heat_function(diagram, sigma, sampling[dimension])
    return np.linalg.norm(heat, ord=order)

<<<<<<< HEAD
def bottleneck_amplitude(diagram, **kw_args):
    return np.linalg.norm(m.sqrt(2) / 2. * (diagram[:, 1] - diagram[:, 0]),
                          ord=np.inf)

def wasserstein_amplitude(diagram, order=1, **kw_args):
    return np.linalg.norm(m.sqrt(2) / 2. * (diagram[:, 1] - diagram[:, 0]),
=======

def bottleneck_amplitude(diagram, dimension=None, order=np.inf, **kw_args):
    return np.linalg.norm(np.sqrt(2) / 2. * (diagram[:, 1] - diagram[:, 0]),
                          ord=order)


def wasserstein_amplitude(diagram, dimension=None, order=1, **kw_args):
    return np.linalg.norm(np.sqrt(2) / 2. * (diagram[:, 1] - diagram[:, 0]),
>>>>>>> ea06ed4a
                          ord=order)


implemented_amplitude_recipes = {'bottleneck': bottleneck_amplitude,
                            'wasserstein': wasserstein_amplitude,
                            'landscape': kernel_landscape_amplitude,
                            'betti': kernel_betti_amplitude,
                            'heat': kernel_heat_amplitude}


def _parallel_amplitude(X, metric, metric_params, n_jobs):
    n_dimensions = len(X.keys())
    amplitude_func = implemented_amplitude_recipes[metric]

    amplitude_array = Parallel(n_jobs=n_jobs)(delayed(amplitude_func)(
        X[dimension][i, :, :], dimension, **metric_params)
        for i in range(next(iter(X.values())).shape[0])
        for dimension in X.keys())
    amplitude_array = np.array(amplitude_array).reshape((-1, n_dimensions))
    return amplitude_array<|MERGE_RESOLUTION|>--- conflicted
+++ resolved
@@ -13,34 +13,20 @@
     as pairwise_bottleneck_distance
 
 
-<<<<<<< HEAD
 def betti_function(diagrams, sampling):
-    if diagram.size == 0:
-        return np.zeros(sampling.shape)
-
     # sampling must be a three-dimensional array with the last two
     # axes having dimension equal to 1. diagrams must be a three-dimensional
     # array whose entries along axis 0 are persistence diagrams
     born = sampling >= diagrams[:, :, 0]
     not_dead = sampling < diagrams[:, :, 1]
-=======
-def betti_function(diagram, sampling):
-    born = sampling >= diagram[:, 0]
-    not_dead = sampling < diagram[:, 1]
->>>>>>> ea06ed4a
     alive = np.logical_and(born, not_dead)
     betti = np.sum(alive, axis=2).T
     return betti
 
 
-<<<<<<< HEAD
-    midpoints = (diagram[:, :, 1] + diagram[:, :, 0]) * m.sqrt(2) / 2.
-    heights = (diagram[:, :, 1] - diagram[:, :, 0]) * m.sqrt(2) / 2.
-=======
 def landscape_function(diagram, n_layers, sampling):
     midpoints = (diagram[:, 1] + diagram[:, 0]) * np.sqrt(2) / 2.
     heights = (diagram[:, 1] - diagram[:, 0]) * np.sqrt(2) / 2.
->>>>>>> ea06ed4a
 
     mountains = [-np.abs(sampling - midpoints[i]) +
                  heights[i] for i in range(len(diagram))]
@@ -147,23 +133,12 @@
     heat = heat_function(diagram, sigma, sampling[dimension])
     return np.linalg.norm(heat, ord=order)
 
-<<<<<<< HEAD
 def bottleneck_amplitude(diagram, **kw_args):
-    return np.linalg.norm(m.sqrt(2) / 2. * (diagram[:, 1] - diagram[:, 0]),
+    return np.linalg.norm(np.sqrt(2) / 2. * (diagram[:, 1] - diagram[:, 0]),
                           ord=np.inf)
 
 def wasserstein_amplitude(diagram, order=1, **kw_args):
-    return np.linalg.norm(m.sqrt(2) / 2. * (diagram[:, 1] - diagram[:, 0]),
-=======
-
-def bottleneck_amplitude(diagram, dimension=None, order=np.inf, **kw_args):
     return np.linalg.norm(np.sqrt(2) / 2. * (diagram[:, 1] - diagram[:, 0]),
-                          ord=order)
-
-
-def wasserstein_amplitude(diagram, dimension=None, order=1, **kw_args):
-    return np.linalg.norm(np.sqrt(2) / 2. * (diagram[:, 1] - diagram[:, 0]),
->>>>>>> ea06ed4a
                           ord=order)
 
 
