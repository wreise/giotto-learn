# Authors: Guillaume Tauzin <guillaume.tauzin@epfl.ch>
# License: TBD

import math as m
import numpy as np
import sklearn as sk
from sklearn.utils.validation import check_X_y, check_array, check_is_fitted
from sklearn.base import BaseEstimator, TransformerMixin
from functools import partial
from sklearn.utils._joblib import Parallel, delayed
import itertools

from ._utils import _sort, _filter, _sample
from ._metrics import _parallel_norm
from .distance import DiagramDistance


class DiagramStacker(BaseEstimator, TransformerMixin):
    """Transformer for stacking persistence subdiagrams.

    Useful when topological
    persistence information per sample has been previously separated according
    to some criterion (e.g. by homology dimension if produced by an instance of
    ```VietorisRipsPersistence``).

    """

    def __init__(self):
        pass

    def get_params(self, deep=True):
        """Get parameters for this estimator.

        Parameters
        ----------
        deep : boolean, optional, default: True
            Behaviour not yet implemented.

        Returns
        -------
        params : mapping of string to any
            Parameter names mapped to their values.

        """
        return {}

    @staticmethod
    def _validate_params():
        """A class method that checks whether the hyperparameters and the
        input parameters of the :meth:`fit` are valid.

        """
        pass

    def fit(self, X, y=None):
        """Do nothing and return the estimator unchanged.
        This method is just there to implement the usual API and hence
        work in pipelines.

        Parameters
        ----------
        X : dict of int: ndarray
            Input data. Dictionary whose keys are typically non-negative
            integers d representing homology dimensions, and whose values
            are ndarrays of shape (n_samples, M_d, 2) whose each entries along
            axis 0 are persistence diagrams with M_d persistent topological
            features. For example, X could be the result of applying the
            ``transform`` method of a ``VietorisRipsPersistence`` transformer
            to a collection of point clouds/distance matrices, but only if
            that transformer was instantiated with ``pad=True``.

        y : None
            There is no need of a target in a transformer, yet the pipeline API
            requires this parameter.

        Returns
        -------
        self : object
            Returns self.

        """
        self._validate_params()

        self._is_fitted = True
        return self

    def transform(self, X, y=None):
        """Stacks all available persistence subdiagrams corresponding
        to each sample into one persistence diagram.

        Parameters
        ----------
        X : dict of int: ndarray
            Input data. Dictionary whose keys are typically non-negative
            integers d representing homology dimensions, and whose values
            are ndarrays of shape (n_samples, M_d, 2) whose each entries
            along axis 0 are persistence diagrams with M_d persistent
            topological features. For example, X could be the result of
            applying the ``transform`` method of a ``VietorisRipsPersistence``
            transformer to a collection of point clouds/distance matrices,
            but only if that transformer was instantiated with ``pad=True``.

        y : None
            There is no need of a target in a transformer, yet the pipeline API
            requires this parameter.

        Returns
        -------
        X_transformed : dict of None: ndarray
            Dictionary with a single ``None`` key, and corresponding value an
            ndarray of shape (n_samples, :math:`\\sum_{\\mathrm{d}}` M_d, 2).

        """
        # Check is fit had been called
        check_is_fitted(self, ['_is_fitted'])

        X_transformed = {None: np.concatenate(list(X.values()), axis=1)}
        return X_transformed


class DiagramScaler(BaseEstimator, TransformerMixin):
    """Transformer scaling collections of persistence diagrams in which each
    diagram is partitioned into one or more subdiagrams (e.g. according to
    homology dimension).

    A scale factor is calculated during ``fit`` which depends on the entire
    collection, and it is applied during ``transform``. The value of the scale
    factor depends on a chosen norm function which is internally evaluated on
    each persistent diagram separately, and on a function (e.g. ``np.max``)
    which is applied to the resulting collection of norms to extract a single
    scale factor.

    Parameters
    ----------
<<<<<<< HEAD
    metric : 'bottleneck' | 'wasserstein' | 'landscape' | 'betti', optional, default: 'bottleneck'
        The type of norm on persistence diagrams to be used. Defined in terms of
        identically named distance functions between pairs of diagrams (see
=======
    norm : 'bottleneck' | 'wasserstein' | 'landscape' | 'betti', optional,
    default: 'bottleneck'
        The type of norm on persistence diagrams to be used. Defined in terms
        ofvidentically named distance functions between pairs of diagrams (see
>>>>>>> 86fc4bf7
        :mod:'giotto.diagram.distance'), as the distance between
        a diagram (or curve) and the trivial diagram (or curve).

    metric_params : dict, optional, default: {'n_samples': 200}
        Additional keyword arguments for the norm function:

        - If ``norm == 'bottleneck'`` the only argument is ``order``
          (default = ``np.inf``).
        - If ``norm == 'wasserstein'`` the only argument is ``order``
          (default = ``1``).
        - If ``norm == 'landscape'`` the available arguments are ``order``
          (default = ``2``), ``n_samples`` (default = ``200``) and ``n_layers``
          (default = ``1``).
        - If ``norm == 'betti'`` the available arguments are ``order``
          (default = ``2``) and ``n_samples`` (default = ``200``).

    function : callable, optional, default: numpy.max
        Function used to extract a single positive scalar from the collection
        of norms of diagrams.

    n_jobs : int or None, optional, default: None
        The number of jobs to use for the computation. ``None`` means 1
        unless in a :obj:`joblib.parallel_backend` context. ``-1`` means
        using all processors.

    """

<<<<<<< HEAD
    def __init__(self, metric='bottleneck', metric_params={'order': np.inf, 'n_samples': 200}, function=np.max, n_jobs=None):
        self.metric = metric
        self.metric_params = metric_params
=======
    def __init__(self, norm='bottleneck',
                 norm_params={'order': np.inf, 'n_samples': 200},
                 function=np.max, n_jobs=None):
        self.norm = norm
        self.norm_params = norm_params
>>>>>>> 86fc4bf7
        self.function = function
        self.n_jobs = n_jobs

    def get_params(self, deep=True):
        """Get parameters for this estimator.

        Parameters
        ----------
        deep : boolean, optional, default: True
            Behaviour not yet implemented.

        Returns
        -------
        params : mapping of string to any
            Parameter names mapped to their values.

        """
<<<<<<< HEAD
        return {'metric': self.metric, 'metric_params': self.metric_params, 'function': self.function, 'n_jobs': self.n_jobs}
=======
        return {'norm': self.norm, 'norm_params': self.norm_params,
                'function': self.function, 'n_jobs': self.n_jobs}
>>>>>>> 86fc4bf7

    def fit(self, X, y=None):
        """Fits the transformer by finding the scale factor according to the
        chosen parameters.

        Parameters
        ----------
        X : dict of int: ndarray
            Input data. Dictionary whose keys are typically non-negative
            integers d representing homology dimensions, and whose values
            are ndarrays of shape (n_samples, M_d, 2) whose each entries
            along axis 0 are persistence diagrams with M_d persistent
            topological features. For example, X could be the result of
            applying the ``transform`` method of a ``VietorisRipsPersistence``
            transformer to a collection of point clouds/distance matrices,
            but only if that transformer was instantiated with ``pad=True``.

        y : None
            There is no need of a target in a transformer, yet the pipeline API
            requires this parameter.

        Returns
        -------
        self : object
            Returns self.
        """
        metric_params = self.metric_params.copy()

        sampling = {dimension: None for dimension in X.keys()}

        if 'n_samples' in metric_params.keys():
            n_samples = metric_params.pop('n_samples')

        if self.metric in ['landscape', 'betti']:
            metric_params['sampling'] = _sample(X, n_samples)

        norm_array = _parallel_norm(X, self.metric, metric_params, self.n_jobs)
        self._scale = self.function(norm_array)

        self._is_fitted = True
        return self

    # @jit
    def transform(self, X, y=None):
        """Rescales all persistence diagrams in the collection according to the
        factor computed during ``fit``.

        Parameters
        ----------
        X : dict of int: ndarray
            Input data. Dictionary whose keys are typically non-negative
            integers d representing homology dimensions, and whose values are
            ndarrays of shape (n_samples, M_d, 2) whose each entries along axis
            0 are persistence diagrams with M_d persistent topological
            features. For example, X could be the result of applying the
            ``transform`` method of a ``VietorisRipsPersistence`` transformer
            to a collection of point clouds/distance matrices, but only if
            that transformer was instantiated with ``pad=True``.

        y : None
            There is no need of a target in a transformer, yet the pipeline API
            requires this parameter.

        Returns
        -------
        X_scaled : dict of int: ndarray
            Dictionary of rescaled persistence (sub)diagrams, each with the
            same shape as the corresponding (sub)diagram in X.
        """
        check_is_fitted(self, ['_is_fitted'])

        X_scaled = {dimension: X / self._scale for dimension, X in X.items()}
        return X_scaled

    def inverse_transform(self, X, copy=None):
        """Scale back the data to the original representation. Multiplies
        by the scale found in ``fit``.

        Parameters
        ----------
        X : dict of int: ndarray
            Data to apply the inverse transform to.

        copy : bool, optional (default: None)
            Copy the input X or not.

        Returns
        -------
        X_scaled : dict of int: ndarray
            Transformed array.
        """
        check_is_fitted(self, ['_is_fitted'])

        X_scaled = {dimension: X * self._scale for dimension, X in X.items()}
        return X_scaled


class DiagramFilter(BaseEstimator, TransformerMixin):
    """Transformer filtering collections of persistence diagrams in which each
    diagram is partitioned into one or more subdiagrams (e.g. according to
    homology dimension).

    Filtering a persistence (sub)diagram means removing
    all points whose distance from the diagonal is less than or equal to a
    certain cutoff value: that is, the cutoff value can be interpreted as the
    "minimum amount of persistence" required from points in the filtered
    diagram.

    Parameters
    ----------
    homology_dimensions : list or None, optional, default: None
        When set to ``None``, all available (sub)diagrams will be filtered.
        When set to a list, it is interpreted as the list of those homology
        dimensions for which (sub)diagrams should be filtered.

    filtering_parameters_type : str, optional, default: 'fixed'
        When set to ``'fixed'``, ``'epsilon'`` is ignored and filtering
        consists simply in removing from all persistent (sub)diagrams all
        points an absolute distance ``delta`` from the diagonal.

    delta : float, optional, default: 0.
        The cutoff value controlling the amount of filtering.

    metric : 'bottleneck' | 'wasserstein' | 'landscape' | 'betti',
    optional, default: 'bottleneck'
        Behaviour not implemented. This variable is currently ignored.

    metric_params : dict, optional, default: {'n_samples': 200}
        Behaviour not implemented. This variable is currently ignored.

    epsilon : float, optional, default: 1.
        Behaviour not implemented. This variable is currently ignored.

    tolerance : float, optional, default: 1e-2
        Behaviour not implemented. This variable is currently ignored.

    max_iteration : int, optional, default: 20
        Behaviour not implemented. This variable is currently ignored.

    n_jobs : int or None, optional, default: None
        The number of jobs to use for the computation. ``None`` means 1
        unless in a :obj:`joblib.parallel_backend` context. ``-1`` means using
        all processors.

    """

    implemented_filtering_parameters_types = ['fixed', 'search']

    def __init__(self, homology_dimensions=None,
                 filtering_parameters_type='fixed', delta=0.,
                 metric='bottleneck', metric_params={'order': np.inf},
                 epsilon=1.,
                 tolerance=1e-2, max_iteration=20, n_jobs=None):
        self.homology_dimensions = homology_dimensions
        self.filtering_parameters_type = filtering_parameters_type
        self.delta = delta
        self.metric = metric
        self.metric_params = metric_params
        self.epsilon = epsilon
        self.tolerance = tolerance
        self.max_iteration = max_iteration
        self.n_jobs = n_jobs

    def get_params(self, deep=True):
        """Get parameters for this estimator.

        Parameters
        ----------
        deep : boolean, optional, default: True
            Behaviour not yet implemented.

        Returns
        -------
        params : mapping of string to any
            Parameter names mapped to their values.

        """
        return {'homology_dimensions': self.homology_dimensions,
                'filtering_parameters_type': self.filtering_parameters_type,
                'delta': self.delta,
                'metric': self.metric,
                'metric_params': self.metric_params,
                'epsilon': self.epsilon,
                'tolerance': self.tolerance,
                'max_iteration': self.max_iteration,
                'n_jobs': self.n_jobs}

    @staticmethod
    def _validate_params(filtering_parameters_type):
        if (filtering_parameters_type not in
                DiagramFilter.implemented_filtering_parameters_types):
            raise ValueError("""The filtering parameters type you specified
                is not implemented""")

    def _bisection(self, X):
        iterator = iter([(i, i) for i in range(len(X))])

        numberPoints = [X[dimension].shape
                        for dimension in self.homologyDimensions]
        XConcatenated = np.concatenate(
            [X[dimension] for dimension in self.homologyDimensions])

        lowerCutoff = 0.
        upperCutoff = 1.

        currentMeanDistance = 0.
        previousMeanDistance = 1.

        while m.abs((currentMeanDistance - previousMeanDistance) >
        self.tolerance and iteration <= self.max_iteration):
            middlePoint = (lowerPoint + upperPoint) // 2.
            middlePointIndex = indices[:, middlePoint]
            # cutoff = m.sqrt(2.)/2. * (XConcatenated[indices[middlePoint][0],
            # indices[middlePoint][0], 1] - XConcatenated[, , 0])
            # XFiltered = _filter(XConcatenated, self.homologyDimensions,
            # middleCutoff)

            # XCOncatenated and XFIltered need to have the same homology
            # dimensions!!!!!
            # distance = _parallel_pairwise(XConcatenated, XFiltered, iterator,
            # self.n_jobs)

            if distance == tolerance:
                return middleCutoff
            elif (distance - tolerance) * () < 0:
                upperCutoff = middleCutoff
            else:
                lowerCutoff = middleCutoff

        return middleCutoff

    def fit(self, X, y=None):
        """Do nothing and return the estimator unchanged.
        This method is just there to implement the usual API and hence
        work in pipelines.

        Parameters
        ----------
        X : dict of int: ndarray
            Input data. Dictionary whose keys are typically non-negative
            integers d representing homology dimensions, and whose values are
            ndarrays of shape (n_samples, M_d, 2) whose each entries along axis
            0 are persistence diagrams with M_d persistent topological
            features. For example, X could be the result of applying the
            ``transform`` method of a ``VietorisRipsPersistence`` transformer
            to a collection of point clouds/distance matrices, but only if that
            transformer was instantiated with ``pad=True``.

        y : None
            There is no need of a target in a transformer, yet the pipeline API
            requires this parameter.

        Returns
        -------
        self : object
            Returns self.
        """

        if not self.homology_dimensions:
            self.homology_dimensions = set(X.keys())

        self._validate_params(self.filtering_parameters_type)

        self._is_fitted = True
        return self

    def transform(self, X, y=None):
        """Filters all relevant persistence (sub)diagrams, and returns them.

        Parameters
        ----------
        X : dict of int: ndarray
            Input data. Dictionary whose keys are typically non-negative
            integers d representing homology dimensions, and whose values are
            ndarrays of shape (n_samples, M_d, 2) whose each entries along axis
            0 are persistence diagrams with M_d persistent topological
            features. For example, X could be the result of applying the
            ``transform`` method of a ``VietorisRipsPersistence`` transformer
            to a collection of point clouds/distance matrices, but only if that
            transformer was instantiated with ``pad=True``.

        y : None
            There is no need of a target in a transformer, yet the pipeline API
            requires this parameter.

        Returns
        -------
        X_filtered : dict of int: ndarray
            Dictionary of filtered persistence (sub)diagrams. The value
            corresponding to key d has shape (n_samples, F_d, 2), where
            :math:`F_\mathrm{d} \leq M_\mathrm{d}` in general, due to
            filtering.
            If ``homology_dimensions`` was set to be a list not containing all
            keys in X, only the corresponding (sub)diagrams are filtered and
            returned.

        """

        # Check if fit had been called
        check_is_fitted(self, ['_is_fitted'])

        X = _sort(X, self.homology_dimensions)

        X_filtered = _filter(X, self.homology_dimensions, self.delta)
        return X_filtered<|MERGE_RESOLUTION|>--- conflicted
+++ resolved
@@ -132,16 +132,10 @@
 
     Parameters
     ----------
-<<<<<<< HEAD
-    metric : 'bottleneck' | 'wasserstein' | 'landscape' | 'betti', optional, default: 'bottleneck'
-        The type of norm on persistence diagrams to be used. Defined in terms of
-        identically named distance functions between pairs of diagrams (see
-=======
     norm : 'bottleneck' | 'wasserstein' | 'landscape' | 'betti', optional,
     default: 'bottleneck'
         The type of norm on persistence diagrams to be used. Defined in terms
-        ofvidentically named distance functions between pairs of diagrams (see
->>>>>>> 86fc4bf7
+        of identically named distance functions between pairs of diagrams (see
         :mod:'giotto.diagram.distance'), as the distance between
         a diagram (or curve) and the trivial diagram (or curve).
 
@@ -169,17 +163,11 @@
 
     """
 
-<<<<<<< HEAD
-    def __init__(self, metric='bottleneck', metric_params={'order': np.inf, 'n_samples': 200}, function=np.max, n_jobs=None):
-        self.metric = metric
-        self.metric_params = metric_params
-=======
     def __init__(self, norm='bottleneck',
                  norm_params={'order': np.inf, 'n_samples': 200},
                  function=np.max, n_jobs=None):
         self.norm = norm
         self.norm_params = norm_params
->>>>>>> 86fc4bf7
         self.function = function
         self.n_jobs = n_jobs
 
@@ -197,12 +185,8 @@
             Parameter names mapped to their values.
 
         """
-<<<<<<< HEAD
-        return {'metric': self.metric, 'metric_params': self.metric_params, 'function': self.function, 'n_jobs': self.n_jobs}
-=======
         return {'norm': self.norm, 'norm_params': self.norm_params,
                 'function': self.function, 'n_jobs': self.n_jobs}
->>>>>>> 86fc4bf7
 
     def fit(self, X, y=None):
         """Fits the transformer by finding the scale factor according to the
